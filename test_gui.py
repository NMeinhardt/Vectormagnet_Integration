--- conflicted
+++ resolved
@@ -560,11 +560,6 @@
 
     def on_synch_edit_text_changed_comboBox(self, text):
         """Update text displayed in ComboBox after it has been changed in this or another instance.
-<<<<<<< HEAD
-
-=======
-        
->>>>>>> 7e1a2fd9
         """
         if self.storedVectorsComboBox.currentText() != text:
             self.storedVectorsComboBox.setEditText(text)
@@ -611,12 +606,7 @@
                 # notify user that the label already exists
                 self.labelMessages.setText('Label must not be empty.')
 
-<<<<<<< HEAD
             else:       
-=======
-            else:      
-                print(f'(id {id(self)}):on_add_stored_vector_label_confirmed: label_new_item={label_new_item}')     
->>>>>>> 7e1a2fd9
                 # add new item as key to stored vectos and associate currently entered vector to it.
                 self.stored_vectors[label_new_item] = self.typed_inputs.astype(float)
 
